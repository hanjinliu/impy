# impy

<<<<<<< HEAD
developing mode
=======
## Basic Usage

Load image by following code.
```python
import impy as ip
img = ip.imread(r"C:\Users\...\XXX.tif")
```

- `imshow` = visualize 2-D or 3-D image.
- `hist` = show the histogram of image intensity profile.
- `imsave` = save image (by default in the directory that the original image were loaded).

## Attributes of ImgArray

- `name` = name of the original image.
- `dirpath` = absolute path to the original image.
- `history` = history of applied analysis.
- `axes` = dimensions of image, "tzcyx"-order.
- `lut` = look up table.

## Flexible Slicing

When you want to access the first channel and 4-th to 10-th time points, you can do it by following code:

```python
img["c=1,t=4-10"]
```

## Interactive Plot and Measurement

With `ipywidgets` and in correct environment, you can visualize images interactively with several options:

- `imshowc` = all the channels are visualized in the same time.
- `imshowz` = several z-slices are visualized in the same time.
- `imshow_comparewith` = two images are visualized in the same time.

You can also measure images and obtain ROI

- `measure_rectangles`
- `measure_polygons`
- `measure_lines`

## Image Analysis

- `drift_correction`(plugin) = automatic drift correction using `phase_cross_correlation` function in skimage.
- `deconvolution3d`(plugin) = 3-D deconvolution.
- `mean_filter`, `meadian_filter`
- `rolling_ball` = for background subtraction.
- `rough_gaussfit` = fit the image to 2-D Gaussian (for correction of uneven irradiation).
- `proj` = Z-projection.
- `split` = split the image along any axis.

# Reference
flowdec
>>>>>>> b5a1fc5d
<|MERGE_RESOLUTION|>--- conflicted
+++ resolved
@@ -1,8 +1,5 @@
 # impy
 
-<<<<<<< HEAD
-developing mode
-=======
 ## Basic Usage
 
 Load image by following code.
@@ -56,5 +53,4 @@
 - `split` = split the image along any axis.
 
 # Reference
-flowdec
->>>>>>> b5a1fc5d
+flowdec