--- conflicted
+++ resolved
@@ -822,14 +822,9 @@
     @same_dtype(asfloat=True)
     @record_lazy()
     @dims_to_spatial_axes
-<<<<<<< HEAD
-    def drift_correction(self, shift:Coords=None, ref:ImgArray=None, *, zero_ave:bool=True, order:int=1, 
-                         along:str=None, dims=2, update:bool=False) -> LazyImgArray:
-=======
     def drift_correction(self, shift:Coords=None, ref:ImgArray=None, *, zero_ave:bool=True, along:str=None, 
                          dims=2, update:bool=False, **affine_kwargs) -> LazyImgArray:
         
->>>>>>> df78da1d
         if along is None:
             along = find_first_appeared("tpzci<", include=self.axes, exclude=dims)
         elif len(along) != 1:
