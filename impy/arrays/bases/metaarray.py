--- conflicted
+++ resolved
@@ -275,11 +275,7 @@
         out_chunks: tuple[int, ...] = None,
         args: tuple[Any] = None,
         kwargs: dict[str, Any] = None
-<<<<<<< HEAD
-    ) -> MetaArray:
-=======
     ) -> Self:
->>>>>>> 067224d4
         """
         Convert array into dask array and run a batch process in parallel. In many cases batch process 
         in this way is faster than `multiprocess` module.
