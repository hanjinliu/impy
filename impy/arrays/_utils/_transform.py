--- conflicted
+++ resolved
@@ -124,11 +124,7 @@
     return mtx
 
 def polar2d(
-<<<<<<< HEAD
-    img: np.ndarray,
-=======
     img: xp.ndarray,
->>>>>>> 162dc344
     rmax: int,
     dtheta: float = 0.1,
     order=1,
@@ -136,16 +132,6 @@
     cval=0
 ) -> np.ndarray:
     centers = np.array(img.shape)/2 - 0.5
-<<<<<<< HEAD
-    r = np.arange(rmax) + 0.5
-    theta = np.arange(0, 2*np.pi, dtheta)
-    r, theta = np.meshgrid(r, theta)
-    y = r * np.sin(theta) + centers[0]
-    x = r * np.cos(theta) + centers[1]
-    coords = np.stack([y, x], axis=0)
-    img = np.asarray(img, dtype=img.dtype)
-    out = ndi.map_coordinates(img, coords, order=order, mode=mode, cval=cval, prefilter=order>1)
-=======
     r = xp.arange(rmax) + 0.5
     theta = xp.arange(0, 2*np.pi, dtheta)
     r, theta = xp.meshgrid(r, theta)
@@ -154,7 +140,6 @@
     coords = xp.stack([y, x], axis=0)
     img = xp.asarray(img, dtype=img.dtype)
     out = xp.ndi.map_coordinates(img, coords, order=order, mode=mode, cval=cval, prefilter=order>1)
->>>>>>> 162dc344
     return out
 
 # def polar3d(
