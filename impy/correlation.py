from __future__ import annotations
import numpy as np
from warnings import warn
from .core import asarray as ip_asarray
from .arrays import ImgArray, PropArray
from .arrays._utils import _docs
from .arrays._utils._transform import polar2d
from .arrays._utils._corr import subpixel_pcc, subpixel_ncc, draw_pcc_landscape, draw_ncc_landscape
from .utils.axesop import complement_axes, add_axes
from .utils.utilcls import Progress
from .utils.deco import dims_to_spatial_axes
from .array_api import xp
from ._types import Dims

<<<<<<< HEAD
__all__ = ["fsc", "fourier_shell_correlation", "ncc", "zncc", "fourier_ncc", "fourier_zncc",
           "nmi", "pcc_maximum", "ft_pcc_maximum", "polar_pcc_maximum", "zncc_maximum",
           "zncc_maximum_with_corr", "pearson_coloc", "manders_coloc",
           "pcc_landscape", "ft_pcc_landscape", "zncc_landscape"]
=======
__all__ = [
    "fsc",
    "fourier_shell_correlation",
    "ncc",
    "zncc",
    "fourier_ncc",
    "fourier_zncc",
    "nmi",
    "pcc_maximum",
    "pcc_maximum_with_corr",
    "ft_pcc_maximum",
    "ft_pcc_maximum_with_corr", 
    "polar_pcc_maximum",
    "polar_pcc_maximum_with_corr",
    "zncc_maximum",
    "zncc_maximum_with_corr",
    "pearson_coloc",
    "manders_coloc",
]
>>>>>>> 2cd64bfe

@_docs.write_docs
def fsc(
    img0: ImgArray, 
    img1: ImgArray, 
    dfreq: float = 0.02,
) -> tuple[np.ndarray, np.ndarray]:
    r"""
    Calculate Fourier Shell Correlation (FSC; or Fourier Ring Correlation, FRC, for 2-D images) 
    between two images. FSC is defined as:
    
    .. math::
    
        FSC(r) = \frac{Re(\sum_{r<r'<r+dr}[F_0(r') \cdot \bar{F_1}(r)])}
        {\sqrt{\sum_{r<r'<r+dr}|F_0(r')|^2 \cdot \sum_{r<r'<r+dr}|F_1(r')|^2}}
    
    In this function, frequency domain will be binned like this:
    
    .. code-block::

        |---|---|---|---|---|
        0  0.1 0.2 0.3 0.4 0.5
    
    and frequencies calculated in each bin will be 0.05, 0.15, ..., 0.45.
    
    Parameters
    ----------
    {inputs_of_correlation}
    dfreq : float, default is 0.02
        Difference of frequencies. This value will be the width of bins.
                
    Returns
    -------
    Two np.ndarray
        The first array is frequency, and the second array is FSC.
    """    
    img0, img1 = _check_inputs(img0, img1)
    
    shape = img0.shape
    dims = img0.axes
    
    freqs = xp.meshgrid(*[xp.fft.fftshift(xp.fft.fftfreq(s)) for s in shape], indexing="ij")
    r = xp.sqrt(sum(f**2 for f in freqs))
    
    with Progress("fsc"):
        # make radially separated labels
        labels = (r/dfreq).astype(np.uint16)
        nlabels = int(xp.asnumpy(labels.max()))
        
        out = xp.empty(nlabels, dtype=np.float32)
        def radial_sum(arr):
            arr = xp.asarray(arr)
            return xp.ndi.sum_labels(arr, labels=labels, index=xp.arange(0, nlabels))

        f0 = img0.fft(dims=dims)
        f1 = img1.fft(dims=dims)
        
        cov = f0.real*f1.real + f0.imag*f1.imag
        pw0 = f0.real**2 + f0.imag**2
        pw1 = f1.real**2 + f1.imag**2
    
        out = radial_sum(cov)/xp.sqrt(radial_sum(pw0) * radial_sum(pw1))
    freq = (np.arange(len(out)) + 0.5) * dfreq
    return freq, xp.asnumpy(out)

# alias
fourier_shell_correlation = fsc


def _ncc(img0: ImgArray, img1: ImgArray, dims: Dims):
    # Basic Normalized Cross Correlation with batch processing
    n = np.prod(img0.sizesof(dims))
    if isinstance(dims, str):
        dims = tuple(img0.axisof(a) for a in dims)
    img0 = xp.asarray(img0)
    img1 = xp.asarray(img1)
    corr = xp.sum(img0 * img1, axis=dims) / (
        xp.std(img0, axis=dims)*xp.std(img1, axis=dims)) / n
    return xp.asnumpy(corr)


def _masked_ncc(img0: ImgArray, img1: ImgArray, dims: Dims, mask: xp.ndarray):
    n = np.prod(img0.sizesof(dims))
    img0ma = np.ma.array(img0.value, mask=mask)
    img1ma = np.ma.array(img1.value, mask=mask)
    axis = tuple(img0.axisof(a) for a in dims)
    return np.ma.sum(img0ma * img1ma, axis=axis) / (
        np.ma.std(img0ma, axis=axis)*np.ma.std(img1ma, axis=axis)) / n


def _zncc(img0: xp.ndarray, img1: xp.ndarray, dims: tuple[int, ...]):
    # Basic Zero-mean Normalized Cross Correlation with batch processing.
    # Inputs must be already zero-normalized.
    # TODO: This is not efficient. Use E[x^2] - E[x]^2.
    corr = xp.sum(img0 * img1, axis=dims) / (
        xp.sqrt(xp.sum(img0**2, axis=dims)*xp.sum(img1**2, axis=dims)))
    return corr


def _masked_zncc(img0: xp.ndarray, img1: xp.ndarray, dims: tuple[int, ...], mask: ImgArray):
    if xp.state == "cupy":
        img0 = img0*mask
        img1 = img1*mask
        out = xp.sum(img0*img1, axis=dims) / (
            xp.sqrt(xp.sum(img0**2, axis=dims)*xp.sum(img1**2, axis=dims)))
    else:
        img0ma = np.ma.array(img0, mask=mask)
        img1ma = np.ma.array(img1, mask=mask)
        out = np.ma.sum(img0ma * img1ma, axis=dims) / (
            np.sqrt(np.ma.sum(img0ma**2, axis=dims)*np.ma.sum(img1ma**2, axis=dims)))
    return out

@_docs.write_docs
@dims_to_spatial_axes
def ncc(
    img0: ImgArray, 
    img1: ImgArray, 
    mask: ImgArray | None = None, 
    squeeze: bool = True, 
    *, 
    dims: Dims = None
) -> PropArray | float:
    """
    Normalized Cross Correlation.
    
    Parameters
    ----------
    {inputs_of_correlation}
    mask : boolean ImgArray, optional
        If provided, True regions will be masked and will not be taken into account when calculate 
        correlation.
    {squeeze}
    {dims}

    Returns
    -------
    PropArray or float
        Correlation value(s).
    """    
    with Progress("ncc"):
        img0, img1 = _check_inputs(img0, img1)
        if mask is None:
            corr = _ncc(img0, img1, dims)
        else:
            if img0.ndim > mask.ndim:
                mask = add_axes(img0.axes, img0.shape, mask, mask.axes)
            corr = _masked_ncc(img0, img1, dims, np.asarray(mask))
    return _make_corr_output(corr, img0, "ncc", squeeze, dims)

@_docs.write_docs
@dims_to_spatial_axes
def zncc(
    img0: ImgArray, 
    img1: ImgArray, 
    mask: ImgArray | None = None,
    squeeze: bool = True,
    *,
    dims: Dims = None
) -> PropArray | float:
    """
    Zero-mean Normalized Cross Correlation.
    
    Parameters
    ----------
    {inputs_of_correlation}
    mask : boolean ImgArray, optional
        If provided, True regions will be masked and will not be taken into account when calculate 
        correlation.
    {squeeze}
    {dims}

    Returns
    -------
    PropArray or float
        Correlation value(s).
    """    
    with Progress("zncc"):
        img0, img1 = _check_inputs(img0, img1)
        _dims = tuple(img0.axisof(a) for a in dims)
        _img0 = xp.asarray(img0.value)
        _img1 = xp.asarray(img1.value)
        img0zn = _img0 - xp.mean(_img0, axis=_dims, keepdims=True)
        img1zn = _img1 - xp.mean(_img1, axis=_dims, keepdims=True)
        if mask is None:
            corr = _zncc(img0zn, img1zn, _dims)
        else:
            if img0.ndim > mask.ndim:
                mask = add_axes(img0.axes, img0.shape, mask, mask.axes)
            corr = _masked_zncc(img0zn, img1zn, _dims, xp.asarray(np.asarray(mask)))
    return _make_corr_output(xp.asnumpy(corr), img0, "zncc", squeeze, dims)

# alias
pearson_coloc = zncc

@_docs.write_docs
@dims_to_spatial_axes
def nmi(
    img0: ImgArray, 
    img1: ImgArray,
    mask: ImgArray | None = None,
    bins: int = 100, 
    squeeze: bool = True,
    *, 
    dims: Dims = None
) -> PropArray | float:
    r"""
    Normalized Mutual Information.
    
    :math:`Y(A, B) = \frac{H(A) + H(B)}{H(A, B)}`
                   
    See "Elegant SciPy"
    
    Parameters
    ----------
    {inputs_of_correlation}
    mask : boolean ImgArray, optional
        If provided, True regions will be masked and will not be taken into account when calculate 
        correlation.
    bins : int, default is 100
        Number of bins to construct histograms.
    {squeeze}
    {dims}

    Returns
    -------
    PropArray or float
        Correlation value(s).
    """
    from scipy.stats import entropy

    img0, img1 = _check_inputs(img0, img1)
    c_axes = complement_axes(dims, img0.axes)
    out = np.empty(img0.sizesof(c_axes), dtype=np.float32)
    if mask.ndim < img0.ndim:
        mask = add_axes(img0.axes, img0.shape, mask, mask.axes)
    for sl, img0_, img1_ in iter2(img0, img1, c_axes):
        mask_ = mask[sl]
        hist, edges = np.histogramdd([np.ravel(img0_[mask_]),
                                      np.ravel(img1_[mask_])], bins=bins)
        hist /= np.sum(hist)
        e1 = entropy(np.sum(hist, axis=0)) # Shannon entropy
        e2 = entropy(np.sum(hist, axis=1))
        e12 = entropy(np.ravel(hist)) # mutual entropy
        out[sl] = (e1 + e2)/e12
    return _make_corr_output(out, img0, "nmi", squeeze, dims)

@_docs.write_docs
@dims_to_spatial_axes
def fourier_ncc(
    img0: ImgArray, 
    img1: ImgArray, 
    mask: ImgArray | None = None, 
    squeeze: bool = True, 
    *, 
    dims: Dims = None
) -> PropArray | float:
    """
    Normalized Cross Correlation in Fourier space.
    
    Parameters
    ----------
    {inputs_of_correlation}
    mask : boolean ImgArray, optional
        If provided, True regions will be masked and will not be taken into account when calculate
        correlation.
    {squeeze}
    {dims}

    Returns
    -------
    PropArray or float
        Correlation value(s).
    """    
    with Progress("fourier_ncc"):
        img0, img1 = _check_inputs(img0, img1)
        f0 = np.sqrt(img0.power_spectra(dims=dims, zero_norm=True))
        f1 = np.sqrt(img1.power_spectra(dims=dims, zero_norm=True))
        if mask is None:
            corr = _ncc(f0, f1, dims)
        else:
            if img0.ndim > mask.ndim:
                mask = add_axes(img0.axes, img0.shape, mask, mask.axes)
            corr = _masked_ncc(f0, f1, dims, xp.asarray(np.asarray(mask)))
    return _make_corr_output(corr, img0, "fourier_ncc", squeeze, dims)

@_docs.write_docs
@dims_to_spatial_axes
def fourier_zncc(
    img0: ImgArray, 
    img1: ImgArray,
    mask: ImgArray | None = None, 
    squeeze: bool = True, 
    *, 
    dims: Dims = None
) -> PropArray | float:
    """
    Zero-mean Normalized Cross Correlation in Fourier space.
    
    Parameters
    ----------
    {inputs_of_correlation}
    mask : boolean ImgArray, optional
        If provided, True regions will be masked and will not be taken into account 
        when calculate correlation.
    {squeeze}
    {dims}

    Returns
    -------
    PropArray or float
        Correlation value(s).
    """    
    with Progress("fourier_zncc"):
        img0, img1 = _check_inputs(img0, img1)
        pw0 = xp.asarray(img0.power_spectra(dims=dims, zero_norm=True).value)
        pw1 = xp.asarray(img1.power_spectra(dims=dims, zero_norm=True).value)
        
        _dims = tuple(img0.axisof(a) for a in dims)
        f0 = xp.sqrt(pw0)
        f1 = xp.sqrt(pw1)
        f0 -= xp.mean(f0, axis=_dims, keepdims=True)
        f1 -= xp.mean(f1, axis=_dims, keepdims=True)
        if mask is None:
            corr = _zncc(f0, f1, _dims)
        else:
            if img0.ndim > mask.ndim:
                mask = add_axes(img0.axes, img0.shape, mask, mask.axes)
            corr = _masked_zncc(f0, f1, _dims, xp.asarray(np.asarray(mask)))
    return _make_corr_output(xp.asnumpy(corr), img0, "fourier_zncc", squeeze, dims)

@_docs.write_docs
def pcc_maximum(
    img0: ImgArray, 
    img1: ImgArray, 
    mask: ImgArray | None = None, 
    upsample_factor: int = 10,
    max_shifts: int | tuple[int, ...] | None = None
) -> np.ndarray:
    """
    Calculate lateral shift between two images using phase cross correlation.
    
    Same as ``skimage.registration.phase_cross_correlation`` but some additional parameters 
    are supported.

    Parameters
    ----------
    {inputs_of_correlation}
    upsample_factor : int, default is 10
        Up-sampling factor when calculating phase cross correlation.
    max_shifts : int, tuple of int, optional
        Maximum shifts in each dimension. If a single integer is given, it is interpreted 
        as maximum shifts in all dimensions. No upper bound of shifts if not given.
    
    Returns
    -------
    np.ndarray
        Shift in pixel.
    """    
    return pcc_maximum_with_corr(img0, img1, mask, upsample_factor, max_shifts)[0]

@_docs.write_docs
def pcc_maximum_with_corr(
    img0: ImgArray, 
    img1: ImgArray, 
    mask: ImgArray | None = None, 
    upsample_factor: int = 10,
    max_shifts: int | tuple[int, ...] | None = None
) -> np.ndarray:
    """
    Calculate lateral shift between two images using phase cross correlation.
    
    Same as ``skimage.registration.phase_cross_correlation`` but some additional parameters 
    are supported.

    Parameters
    ----------
    {inputs_of_correlation}
    upsample_factor : int, default is 10
        Up-sampling factor when calculating phase cross correlation.
    max_shifts : int, tuple of int, optional
        Maximum shifts in each dimension. If a single integer is given, it is interpreted 
        as maximum shifts in all dimensions. No upper bound of shifts if not given.
    
    Returns
    -------
    np.ndarray and float
        Shift in pixel and phase cross correlation
    """    
    if img0 is img1:
        return np.zeros(img0.ndim)
    with Progress("pcc_maximum"):
        img0, img1 = _check_inputs(img0, img1)
        ft0 = img0.fft(dims=img0.axes)
        ft1 = img1.fft(dims=img1.axes)
        if mask is not None:
            ft0[mask] = 0
        if isinstance(max_shifts, (int, float)):
            max_shifts = (max_shifts,) * img0.ndim
        shift, pcc = subpixel_pcc(
            xp.asarray(ft0.value), 
            xp.asarray(ft1.value),
            upsample_factor, 
            max_shifts=max_shifts
        )
    return xp.asnumpy(shift), float(pcc)

@_docs.write_docs
def ft_pcc_maximum(
    img0: ImgArray,
    img1: ImgArray, 
    mask: ImgArray | None = None, 
    upsample_factor: int = 10,
    max_shifts: float | tuple[float, ...] | None = None
) -> np.ndarray:
    """
    Calculate lateral shift between two images using phase cross correlation.
    
    This function takes Fourier transformed images as input. If you have to repetitively
    use a same template image, this function is faster.

    Parameters
    ----------
    {inputs_of_correlation}
    upsample_factor : int, default is 10
        Up-sampling factor when calculating phase cross correlation.
    max_shifts : float, tuple of float, optional
        Maximum shifts in each dimension. If a single scalar is given, it is interpreted as
        maximum shifts in all dimensions. No upper bound of shifts if not given.

    Returns
    -------
    np.ndarray
        Shift in pixel.
    """    
    return ft_pcc_maximum_with_corr(img0, img1, mask, upsample_factor, max_shifts)[0]

@_docs.write_docs
def ft_pcc_maximum_with_corr(
    img0: ImgArray,
    img1: ImgArray, 
    mask: ImgArray | None = None, 
    upsample_factor: int = 10,
    max_shifts: float | tuple[float, ...] | None = None
) -> np.ndarray:
    """
    Calculate lateral shift between two images using phase cross correlation.
    
    This function takes Fourier transformed images as input. If you have to repetitively
    use a same template image, this function is faster.

    Parameters
    ----------
    {inputs_of_correlation}
    upsample_factor : int, default is 10
        Up-sampling factor when calculating phase cross correlation.
    max_shifts : float, tuple of float, optional
        Maximum shifts in each dimension. If a single scalar is given, it is interpreted as
        maximum shifts in all dimensions. No upper bound of shifts if not given.

    Returns
    -------
    np.ndarray and float
        Shift in pixel and phase cross correlation.
    """    
    with Progress("ft_pcc_maximum"):
        _check_dimensions(img0, img1)
        if mask is not None:
            img0 = img0.copy()
            img0[mask] = 0
        if isinstance(max_shifts, (int, float)):
            max_shifts = (max_shifts,) * img0.ndim
        shift, pcc = subpixel_pcc(
            xp.asarray(img0.value), 
            xp.asarray(img1.value),
            upsample_factor,
            max_shifts=max_shifts,
        )
    return xp.asnumpy(shift), float(pcc)

@_docs.write_docs
def pcc_landscape(
    img0: ImgArray, 
    img1: ImgArray,
    max_shifts: int | tuple[int, ...] | None = None,
):
    """
    Create landscape of phase cross correlation.

    Parameters
    ----------
    {inputs_of_correlation}
    max_shifts : float, tuple of float, optional
        Maximum shifts in each dimension. If a single scalar is given, it is interpreted as
        maximum shifts in all dimensions. No upper bound of shifts if not given.

    Returns
    -------
    ImgArray
        Landscape image.
    """    
    with Progress("pcc_landscape"):
        _check_dimensions(img0, img1)
        if isinstance(max_shifts, (int, float)):
            max_shifts = (max_shifts,) * img0.ndim
        
        ft0 = img0.fft(dims=img0.axes)
        ft1 = img1.fft(dims=img1.axes)
        landscape = draw_pcc_landscape(
            xp.asarray(ft0.value), 
            xp.asarray(ft1.value),
            max_shifts=max_shifts
        )
    return ip_asarray(xp.asnumpy(landscape), axes=img1.axes)

@_docs.write_docs
def ft_pcc_landscape(
    img0: ImgArray, 
    img1: ImgArray,
    max_shifts: int | tuple[int, ...] | None = None,
):
    """
    Create landscape of phase cross correlation.

    This function takes Fourier transformed images as input. If you have to repetitively
    use a same template image, this function is faster.
    
    Parameters
    ----------
    {inputs_of_correlation}
    max_shifts : float, tuple of float, optional
        Maximum shifts in each dimension. If a single scalar is given, it is interpreted as
        maximum shifts in all dimensions. No upper bound of shifts if not given.

    Returns
    -------
    ImgArray
        Landscape image.
    """    
    with Progress("ft_pcc_landscape"):
        _check_dimensions(img0, img1)
        if isinstance(max_shifts, (int, float)):
            max_shifts = (max_shifts,) * img0.ndim
    
        landscape = draw_pcc_landscape(
            xp.asarray(img0.value), 
            xp.asarray(img1.value),
            max_shifts=max_shifts
        )
    return ip_asarray(xp.asnumpy(landscape), axes=img1.axes)

@_docs.write_docs
def polar_pcc_maximum(
    img0: ImgArray,
    img1: ImgArray,
    upsample_factor: int = 10,
    max_degree: int = None,
) -> float:
    """
    Calculate rotational shift between two images using polar Fourier transformation.

    Parameters
    ----------
    {inputs_of_correlation}
    upsample_factor : int, default is 10
        Up-sampling factor when calculating phase cross correlation.
    max_degree : int, tuple of int, optional
        Maximum rotation in degree.

    Returns
    -------
    float
        Rotation in degree
    """    
    return polar_pcc_maximum_with_corr(img0, img1, upsample_factor, max_degree)[0]

@_docs.write_docs
def polar_pcc_maximum_with_corr(
    img0: ImgArray,
    img1: ImgArray,
    upsample_factor: int = 10,
    max_degree: int = None,
) -> float:
    """
    Calculate rotational shift between two images using polar Fourier transformation.

    Parameters
    ----------
    {inputs_of_correlation}
    upsample_factor : int, default is 10
        Up-sampling factor when calculating phase cross correlation.
    max_degree : int, tuple of int, optional
        Maximum rotation in degree.

    Returns
    -------
    float and float
        Rotation in degree and phase cross correlation
    """    
    img0, img1 = _check_inputs(img0, img1)
    if img0.ndim != 2:
        raise TypeError("Currently only 2D image is supported.")
    if max_degree is None:
        max_degree = 180
    rmax = min(img0.shape)
    with Progress("polar_pcc_maximum_2d"):
        imgp = ip_asarray(xp.asnumpy(polar2d(img0, rmax, np.pi/180)))
        imgrotp = ip_asarray(xp.asnumpy(polar2d(img1, rmax, np.pi/180)))
        max_shifts = (max_degree, 1)
        shift, pcc = pcc_maximum_with_corr(
            imgp, imgrotp, upsample_factor=upsample_factor, max_shifts=max_shifts
        )
    # Here, `shift` satisfies `img0.rotate(-shift[0]) == img1`
    return shift[0], pcc

@_docs.write_docs
def zncc_maximum(
    img0: ImgArray, 
    img1: ImgArray,
    upsample_factor: int = 10,
    max_shifts: int | tuple[int, ...] | None = None
) -> np.ndarray:
    """
    Calculate lateral shift between two images using zero-mean normalized cross correlation.
    
    Similar to :func:`pcc_maximum`, this function can determine shift at sub-pixel precision.
    Since ZNCC uses real space, this function performs better than PCC when the input images
    have frequency loss.
    Unlike :func:`zncc_maximum_with_corr`, this function only returns the optimal shift.

    Parameters
    ----------
    {inputs_of_correlation}
    upsample_factor : int, default is 10
        Up-sampling factor when calculating cross correlation. Convolution image will be
        up-sampled by third-order interpolation.
    max_shifts : float, tuple of float, optional
        Maximum shifts in each dimension. If a single scalar is given, it is interpreted as
        maximum shifts in all dimensions. No upper bound of shifts if not given.

    Returns
    -------
    np.ndarray
        Shift in pixel .
    """    
    return zncc_maximum_with_corr(img0, img1, upsample_factor, max_shifts)[0]

@_docs.write_docs
def zncc_maximum_with_corr(
    img0: ImgArray, 
    img1: ImgArray,
    upsample_factor: int = 10,
    max_shifts: int | tuple[int, ...] | None = None
) -> tuple[np.ndarray, float]:
    """
    Calculate lateral shift between two images using zero-mean normalized cross correlation.
    
    Similar to :func:`pcc_maximum`, this function can determine shift at sub-pixel precision.
    Since ZNCC uses real space, this function performs better than PCC when the input images
    have frequency loss.

    Parameters
    ----------
    {inputs_of_correlation}
    upsample_factor : int, default is 10
        Up-sampling factor when calculating cross correlation. Convolution image will be
        up-sampled by third-order interpolation.
    max_shifts : float, tuple of float, optional
        Maximum shifts in each dimension. If a single scalar is given, it is interpreted as
        maximum shifts in all dimensions. No upper bound of shifts if not given.

    Returns
    -------
    np.ndarray and float
        Shift in pixel and ZNCC value.
    """    
<<<<<<< HEAD
    return zncc_maximum_with_corr(img0, img1, upsample_factor, max_shifts)[0]

@_docs.write_docs
def zncc_landscape(
    img0: ImgArray, 
    img1: ImgArray,
    max_shifts: int | tuple[int, ...] | None = None,
):
    """
    Create landscape of zero-mean normalized cross correlation.

    Parameters
    ----------
    {inputs_of_correlation}
    max_shifts : float, tuple of float, optional
        Maximum shifts in each dimension. If a single scalar is given, it is interpreted as
        maximum shifts in all dimensions. No upper bound of shifts if not given.

    Returns
    -------
    ImgArray
        Landscape image.
    """    
=======
    if img0 is img1:
        return np.zeros(img0.ndim), 1.
>>>>>>> 2cd64bfe
    with Progress("zncc_maximum"):
        img0, img1 = img0.astype(np.float32), img1.astype(np.float32)
        img0z = img0 - img0.mean()
        img1z = img1 - img1.mean()
        if isinstance(max_shifts, (int, float)):
            max_shifts = (max_shifts,) * img0.ndim
<<<<<<< HEAD
        landscape = draw_ncc_landscape(
            xp.asarray(np.asarray(img0z)), 
            xp.asarray(np.asarray(img1z)),
            max_shifts=max_shifts
        )
    return ip_asarray(xp.asnumpy(landscape), axes=img1.axes)
=======
        shift, zncc = subpixel_ncc(
            xp.asarray(np.asarray(img0z)), 
            xp.asarray(np.asarray(img1z)),
            upsample_factor, 
            max_shifts=max_shifts
        )
    return xp.asnumpy(shift), float(zncc)
>>>>>>> 2cd64bfe

@_docs.write_docs
@dims_to_spatial_axes
def manders_coloc(
    img0: ImgArray, 
    img1: np.ndarray,
    *,
    squeeze: bool = True,
    dims: Dims = None
) -> PropArray | float:
    r"""
    Manders' correlation coefficient. This is defined as following:
    
    :math:`r = \frac{\sum_{i \in I_{ref}} I_i}{\sum_{i} I_i}`
    
    This value is NOT independent of background intensity. You need to correctly subtract
    background from self. This value is NOT interchangable between channels.
    
    Parameters
    ----------
    {inputs_of_correlation}
    {squeeze}
    {dims}

    Returns
    -------
    PropArray or float
        Correlation coefficient(s).
    """        
    if img1.dtype != bool:
        raise TypeError("`ref` must be a binary image.")
    if img0.shape != img1.shape:
        raise ValueError(f"Shape mismatch. `img0` has shape {img0.shape} but `img1` "
                         f"has shape {img1.shape}")
    if img0.axes != img1.axes:
        warn(f"Axes mismatch. `img0` has axes {img0.axes} but `img1` has axes {img1.axes}. "
              "Result may be wrong due to this mismatch.", UserWarning)
    img0 = img0.as_float()
    total = np.sum(img0, axis=dims)
    img0 = img0.copy()
    img0[~img1] = 0
    
    coeff = np.sum(img0, axis=dims) / total
    return _make_corr_output(coeff, img0, "manders_coloc", squeeze, dims)
    

def iter2(img0: ImgArray, img1: ImgArray, axes: str, israw: bool = False, exclude: str = ""):
    for (sl, i0), (sl, i1) in zip(img0.iter(axes, israw=israw, exclude=exclude),
                                  img1.iter(axes, israw=israw, exclude=exclude)):
        yield sl, i0, i1
        
def _check_inputs(img0: ImgArray, img1: ImgArray):
    _check_dimensions(img0, img1)

    img0 = img0.as_float()
    img1 = img1.as_float()
        
    return img0, img1

def _check_dimensions(img0: ImgArray, img1: ImgArray):
    if img0.shape != img1.shape:
        raise ValueError(f"Shape mismatch. `img0` has shape {img0.shape} but `img1` "
                         f"has shape {img1.shape}")
    if img0.axes != img1.axes:
        warn(f"Axes mismatch. `img0` has axes {img0.axes} but `img1` has axes {img1.axes}. "
              "Result may be wrong due to this mismatch.", UserWarning)
    return

def _make_corr_output(corr: np.ndarray, refimg: ImgArray, propname: str, squeeze: bool, dims: str):
    if corr.ndim == 0 and squeeze:
        corr = corr[()]
    else:
        corr = PropArray(corr, name=refimg.name, axes=complement_axes(dims, refimg.axes), 
                        dirpath=refimg.dirpath, metadata=refimg.metadata, 
                        propname=propname, dtype=np.float32)
    return corr<|MERGE_RESOLUTION|>--- conflicted
+++ resolved
@@ -12,12 +12,6 @@
 from .array_api import xp
 from ._types import Dims
 
-<<<<<<< HEAD
-__all__ = ["fsc", "fourier_shell_correlation", "ncc", "zncc", "fourier_ncc", "fourier_zncc",
-           "nmi", "pcc_maximum", "ft_pcc_maximum", "polar_pcc_maximum", "zncc_maximum",
-           "zncc_maximum_with_corr", "pearson_coloc", "manders_coloc",
-           "pcc_landscape", "ft_pcc_landscape", "zncc_landscape"]
-=======
 __all__ = [
     "fsc",
     "fourier_shell_correlation",
@@ -34,10 +28,12 @@
     "polar_pcc_maximum_with_corr",
     "zncc_maximum",
     "zncc_maximum_with_corr",
+    "pcc_landscape", 
+    "ft_pcc_landscape", 
+    "zncc_landscape",
     "pearson_coloc",
     "manders_coloc",
 ]
->>>>>>> 2cd64bfe
 
 @_docs.write_docs
 def fsc(
@@ -666,7 +662,6 @@
     Since ZNCC uses real space, this function performs better than PCC when the input images
     have frequency loss.
     Unlike :func:`zncc_maximum_with_corr`, this function only returns the optimal shift.
-
     Parameters
     ----------
     {inputs_of_correlation}
@@ -676,7 +671,6 @@
     max_shifts : float, tuple of float, optional
         Maximum shifts in each dimension. If a single scalar is given, it is interpreted as
         maximum shifts in all dimensions. No upper bound of shifts if not given.
-
     Returns
     -------
     np.ndarray
@@ -697,7 +691,6 @@
     Similar to :func:`pcc_maximum`, this function can determine shift at sub-pixel precision.
     Since ZNCC uses real space, this function performs better than PCC when the input images
     have frequency loss.
-
     Parameters
     ----------
     {inputs_of_correlation}
@@ -707,54 +700,19 @@
     max_shifts : float, tuple of float, optional
         Maximum shifts in each dimension. If a single scalar is given, it is interpreted as
         maximum shifts in all dimensions. No upper bound of shifts if not given.
-
     Returns
     -------
     np.ndarray and float
         Shift in pixel and ZNCC value.
     """    
-<<<<<<< HEAD
-    return zncc_maximum_with_corr(img0, img1, upsample_factor, max_shifts)[0]
-
-@_docs.write_docs
-def zncc_landscape(
-    img0: ImgArray, 
-    img1: ImgArray,
-    max_shifts: int | tuple[int, ...] | None = None,
-):
-    """
-    Create landscape of zero-mean normalized cross correlation.
-
-    Parameters
-    ----------
-    {inputs_of_correlation}
-    max_shifts : float, tuple of float, optional
-        Maximum shifts in each dimension. If a single scalar is given, it is interpreted as
-        maximum shifts in all dimensions. No upper bound of shifts if not given.
-
-    Returns
-    -------
-    ImgArray
-        Landscape image.
-    """    
-=======
     if img0 is img1:
         return np.zeros(img0.ndim), 1.
->>>>>>> 2cd64bfe
     with Progress("zncc_maximum"):
         img0, img1 = img0.astype(np.float32), img1.astype(np.float32)
         img0z = img0 - img0.mean()
         img1z = img1 - img1.mean()
         if isinstance(max_shifts, (int, float)):
             max_shifts = (max_shifts,) * img0.ndim
-<<<<<<< HEAD
-        landscape = draw_ncc_landscape(
-            xp.asarray(np.asarray(img0z)), 
-            xp.asarray(np.asarray(img1z)),
-            max_shifts=max_shifts
-        )
-    return ip_asarray(xp.asnumpy(landscape), axes=img1.axes)
-=======
         shift, zncc = subpixel_ncc(
             xp.asarray(np.asarray(img0z)), 
             xp.asarray(np.asarray(img1z)),
@@ -762,7 +720,40 @@
             max_shifts=max_shifts
         )
     return xp.asnumpy(shift), float(zncc)
->>>>>>> 2cd64bfe
+
+@_docs.write_docs
+def zncc_landscape(
+    img0: ImgArray, 
+    img1: ImgArray,
+    max_shifts: int | tuple[int, ...] | None = None,
+):
+    """
+    Create landscape of zero-mean normalized cross correlation.
+
+    Parameters
+    ----------
+    {inputs_of_correlation}
+    max_shifts : float, tuple of float, optional
+        Maximum shifts in each dimension. If a single scalar is given, it is interpreted as
+        maximum shifts in all dimensions. No upper bound of shifts if not given.
+
+    Returns
+    -------
+    ImgArray
+        Landscape image.
+    """    
+    with Progress("zncc_maximum"):
+        img0, img1 = img0.astype(np.float32), img1.astype(np.float32)
+        img0z = img0 - img0.mean()
+        img1z = img1 - img1.mean()
+        if isinstance(max_shifts, (int, float)):
+            max_shifts = (max_shifts,) * img0.ndim
+        landscape = draw_ncc_landscape(
+            xp.asarray(np.asarray(img0z)), 
+            xp.asarray(np.asarray(img1z)),
+            max_shifts=max_shifts
+        )
+    return ip_asarray(xp.asnumpy(landscape), axes=img1.axes)
 
 @_docs.write_docs
 @dims_to_spatial_axes
